//! Transaction delivery module for the OIF solver system.
//!
//! This module handles the submission and monitoring of blockchain transactions.
//! It provides abstractions for different delivery mechanisms across multiple
//! blockchain networks, managing transaction signing, submission, and confirmation.

use async_trait::async_trait;
use solver_types::{
	ChainData, ConfigSchema, ImplementationRegistry, NetworksConfig, Transaction, TransactionHash,
	TransactionReceipt,
};
use std::collections::HashMap;
use std::sync::Arc;
use thiserror::Error;

/// Re-export implementations
pub mod implementations {
	pub mod evm {
		pub mod alloy;
	}
}

/// Errors that can occur during transaction delivery operations.
#[derive(Debug, Error)]
pub enum DeliveryError {
	/// Error that occurs during network communication.
	#[error("Network error: {0}")]
	Network(String),
	/// Error that occurs when a transaction execution fails.
	#[error("Transaction failed: {0}")]
	TransactionFailed(String),
	/// Error that occurs when no suitable implementation is available for the operation.
	#[error("No implementation available")]
	NoImplementationAvailable,
}

/// Trait defining the interface for transaction delivery implementations.
///
/// This trait must be implemented by any delivery implementation that wants to
/// integrate with the solver system. It provides methods for submitting
/// transactions and monitoring their confirmation status.
#[async_trait]
pub trait DeliveryInterface: Send + Sync {
	/// Returns the configuration schema for this delivery implementation.
	///
	/// This allows each implementation to define its own configuration requirements
	/// with specific validation rules. The schema is used to validate TOML configuration
	/// before initializing the delivery implementation.
	fn config_schema(&self) -> Box<dyn ConfigSchema>;

	/// Signs and submits a transaction to the blockchain.
	///
	/// Takes a transaction, signs it with the appropriate signer for the chain,
	/// then submits it to the network and returns the transaction hash.
	async fn submit(&self, tx: Transaction) -> Result<TransactionHash, DeliveryError>;

	/// Waits for a transaction to be confirmed with the specified number of confirmations.
	///
	/// Blocks until the transaction has received the required number of confirmations
	/// or an error occurs (e.g., transaction reverted or timeout).
	async fn wait_for_confirmation(
		&self,
		hash: &TransactionHash,
		chain_id: u64,
		confirmations: u64,
	) -> Result<TransactionReceipt, DeliveryError>;

	/// Retrieves the receipt for a transaction if available.
	///
	/// Returns immediately with the current transaction receipt, or an error
	/// if the transaction is not found or not yet mined.
	async fn get_receipt(
		&self,
		hash: &TransactionHash,
		chain_id: u64,
	) -> Result<TransactionReceipt, DeliveryError>;

	/// Gets the current gas price for the network.
	///
	/// Returns the recommended gas price in wei as a decimal string.
	async fn get_gas_price(&self, chain_id: u64) -> Result<String, DeliveryError>;

	/// Gets the balance for an address.
	///
	/// For native tokens, pass None for the token parameter.
	/// For ERC-20 tokens, pass the contract address as Some(address).
	/// Returns the balance as a decimal string.
	async fn get_balance(
		&self,
		address: &str,
		token: Option<&str>,
		chain_id: u64,
	) -> Result<String, DeliveryError>;

	/// Gets the ERC-20 token allowance for an owner-spender pair.
	///
	/// Returns the amount of tokens that the spender is allowed to transfer
	/// on behalf of the owner, as a decimal string.
	async fn get_allowance(
		&self,
		owner: &str,
		spender: &str,
		token_address: &str,
		chain_id: u64,
	) -> Result<String, DeliveryError>;

	/// Gets the current nonce for an address.
	///
	/// Returns the next valid nonce for transaction submission.
	async fn get_nonce(&self, address: &str, chain_id: u64) -> Result<u64, DeliveryError>;

	/// Gets the current block number.
	///
	/// Returns the latest block number on the network.
<<<<<<< HEAD
	async fn get_block_number(&self) -> Result<u64, DeliveryError>;

	/// Estimates gas units for a transaction without submitting it.
	/// Implementations should call the chain's estimateGas RPC with the provided transaction.
	async fn estimate_gas(&self, tx: Transaction) -> Result<u64, DeliveryError>;
=======
	async fn get_block_number(&self, chain_id: u64) -> Result<u64, DeliveryError>;
}

/// Type alias for delivery factory functions.
///
/// This is the function signature that all delivery implementations must provide
/// to create instances of their delivery interface.
pub type DeliveryFactory = fn(
	&toml::Value,
	&NetworksConfig,
	&solver_types::SecretString,               // Default/primary private key
	&HashMap<u64, solver_types::SecretString>, // Per-network private keys
) -> Result<Box<dyn DeliveryInterface>, DeliveryError>;

/// Registry trait for delivery implementations.
///
/// This trait extends the base ImplementationRegistry to specify that
/// delivery implementations must provide a DeliveryFactory.
pub trait DeliveryRegistry: ImplementationRegistry<Factory = DeliveryFactory> {}

/// Get all registered delivery implementations.
///
/// Returns a vector of (name, factory) tuples for all available delivery implementations.
/// This is used by the factory registry to automatically register all implementations.
pub fn get_all_implementations() -> Vec<(&'static str, DeliveryFactory)> {
	use implementations::evm::alloy;

	vec![(alloy::Registry::NAME, alloy::Registry::factory())]
>>>>>>> f56f21b7
}

/// Service that manages transaction delivery across multiple blockchain networks.
///
/// The DeliveryService coordinates between different delivery implementations based on
/// chain ID and provides methods for transaction submission and confirmation monitoring.
pub struct DeliveryService {
	/// Map of chain IDs to their corresponding delivery implementations.
	implementations: std::collections::HashMap<u64, Arc<dyn DeliveryInterface>>,
	/// Default number of confirmations required for transactions.
	min_confirmations: u64,
}

impl DeliveryService {
	/// Creates a new DeliveryService with the specified implementations and configuration.
	///
	/// The implementations map should contain delivery implementations for each supported
	/// chain ID.
	pub fn new(
		implementations: std::collections::HashMap<u64, Arc<dyn DeliveryInterface>>,
		min_confirmations: u64,
	) -> Self {
		Self {
			implementations,
			min_confirmations,
		}
	}

	/// Delivers a transaction to the appropriate blockchain network.
	///
	/// This method:
	/// 1. Selects the appropriate implementation based on the transaction's chain ID
	/// 2. Submits the transaction through the implementation (which handles signing)
	pub async fn deliver(&self, tx: Transaction) -> Result<TransactionHash, DeliveryError> {
		// Get the implementation for the transaction's chain ID
		let implementation = self
			.implementations
			.get(&tx.chain_id)
			.ok_or(DeliveryError::NoImplementationAvailable)?;

		// Submit using the chain-specific implementation (which handles signing)
		implementation.submit(tx).await
	}

	/// Waits for a transaction to be confirmed with the specified number of confirmations.
	///
	/// This method uses the chain_id to directly route to the correct implementation.
	pub async fn confirm(
		&self,
		hash: &TransactionHash,
		chain_id: u64,
		confirmations: u64,
	) -> Result<TransactionReceipt, DeliveryError> {
		// Get the implementation for the specified chain
		let implementation = self
			.implementations
			.get(&chain_id)
			.ok_or(DeliveryError::NoImplementationAvailable)?;

		implementation
			.wait_for_confirmation(hash, chain_id, confirmations)
			.await
	}

	/// Waits for a transaction to be confirmed with the default number of confirmations.
	///
	/// Uses the min_confirmations value configured for this service.
	pub async fn confirm_with_default(
		&self,
		hash: &TransactionHash,
		chain_id: u64,
	) -> Result<TransactionReceipt, DeliveryError> {
		// Use configured confirmations
		self.confirm(hash, chain_id, self.min_confirmations).await
	}

	/// Checks the current status of a transaction on a specific chain.
	///
	/// Returns true if the transaction was successful, false if it failed.
	pub async fn get_status(
		&self,
		hash: &TransactionHash,
		chain_id: u64,
	) -> Result<bool, DeliveryError> {
		let implementation = self
			.implementations
			.get(&chain_id)
			.ok_or(DeliveryError::NoImplementationAvailable)?;

		let receipt = implementation.get_receipt(hash, chain_id).await?;
		Ok(receipt.success)
	}

	/// Gets chain-specific data for the given chain ID.
	///
	/// Returns gas price, block number, and other chain state information.
	pub async fn get_chain_data(&self, chain_id: u64) -> Result<ChainData, DeliveryError> {
		let implementation = self
			.implementations
			.get(&chain_id)
			.ok_or(DeliveryError::NoImplementationAvailable)?;

		let gas_price = implementation.get_gas_price(chain_id).await?;
		let block_number = implementation.get_block_number(chain_id).await?;

		Ok(ChainData {
			chain_id,
			gas_price,
			block_number,
			timestamp: std::time::SystemTime::now()
				.duration_since(std::time::UNIX_EPOCH)
				.unwrap_or_default()
				.as_secs(),
		})
	}

	/// Gets the balance for an address on a specific chain.
	///
	/// Convenience method that routes to the appropriate implementation.
	pub async fn get_balance(
		&self,
		chain_id: u64,
		address: &str,
		token: Option<&str>,
	) -> Result<String, DeliveryError> {
		let implementation = self
			.implementations
			.get(&chain_id)
			.ok_or(DeliveryError::NoImplementationAvailable)?;

		implementation.get_balance(address, token, chain_id).await
	}

	/// Gets the nonce for an address on a specific chain.
	///
	/// Convenience method that routes to the appropriate implementation.
	pub async fn get_nonce(&self, chain_id: u64, address: &str) -> Result<u64, DeliveryError> {
		let implementation = self
			.implementations
			.get(&chain_id)
			.ok_or(DeliveryError::NoImplementationAvailable)?;

		implementation.get_nonce(address, chain_id).await
	}

	/// Gets the ERC-20 token allowance for an owner-spender pair on a specific chain.
	///
	/// Convenience method that routes to the appropriate implementation.
	pub async fn get_allowance(
		&self,
		chain_id: u64,
		owner: &str,
		spender: &str,
		token_address: &str,
	) -> Result<String, DeliveryError> {
		let implementation = self
			.implementations
			.get(&chain_id)
			.ok_or(DeliveryError::NoImplementationAvailable)?;

		implementation
			.get_allowance(owner, spender, token_address, chain_id)
			.await
	}

	/// Gets the current gas price for a specific chain.
	///
	/// Returns the gas price as a string in wei.
	pub async fn get_gas_price(&self, chain_id: u64) -> Result<String, DeliveryError> {
		let implementation = self
			.implementations
			.get(&chain_id)
			.ok_or(DeliveryError::NoImplementationAvailable)?;

		implementation.get_gas_price(chain_id).await
	}

	/// Gets the current block number for a specific chain.
	///
	/// Returns the latest block number.
	pub async fn get_block_number(&self, chain_id: u64) -> Result<u64, DeliveryError> {
		let implementation = self
			.implementations
			.get(&chain_id)
			.ok_or(DeliveryError::NoImplementationAvailable)?;

		implementation.get_block_number(chain_id).await
	}

	/// Estimates gas for a transaction on the specified chain.
	pub async fn estimate_gas(&self, chain_id: u64, tx: Transaction) -> Result<u64, DeliveryError> {
		let provider = self
			.providers
			.get(&chain_id)
			.ok_or(DeliveryError::NoProviderAvailable)?;

		provider.estimate_gas(tx).await
	}
}<|MERGE_RESOLUTION|>--- conflicted
+++ resolved
@@ -112,14 +112,11 @@
 	/// Gets the current block number.
 	///
 	/// Returns the latest block number on the network.
-<<<<<<< HEAD
-	async fn get_block_number(&self) -> Result<u64, DeliveryError>;
+	async fn get_block_number(&self, chain_id: u64) -> Result<u64, DeliveryError>;
 
 	/// Estimates gas units for a transaction without submitting it.
 	/// Implementations should call the chain's estimateGas RPC with the provided transaction.
 	async fn estimate_gas(&self, tx: Transaction) -> Result<u64, DeliveryError>;
-=======
-	async fn get_block_number(&self, chain_id: u64) -> Result<u64, DeliveryError>;
 }
 
 /// Type alias for delivery factory functions.
@@ -147,7 +144,6 @@
 	use implementations::evm::alloy;
 
 	vec![(alloy::Registry::NAME, alloy::Registry::factory())]
->>>>>>> f56f21b7
 }
 
 /// Service that manages transaction delivery across multiple blockchain networks.
@@ -339,11 +335,11 @@
 
 	/// Estimates gas for a transaction on the specified chain.
 	pub async fn estimate_gas(&self, chain_id: u64, tx: Transaction) -> Result<u64, DeliveryError> {
-		let provider = self
-			.providers
-			.get(&chain_id)
-			.ok_or(DeliveryError::NoProviderAvailable)?;
-
-		provider.estimate_gas(tx).await
+		let implementation = self
+			.implementations
+			.get(&chain_id)
+			.ok_or(DeliveryError::NoImplementationAvailable)?;
+
+			implementation.estimate_gas(tx).await
 	}
 }