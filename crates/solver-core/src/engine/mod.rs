--- conflicted
+++ resolved
@@ -279,25 +279,15 @@
 			loop {
 				interval.tick().await;
 				match storage.cleanup_expired().await {
-<<<<<<< HEAD
 					Ok(0) => {
 						tracing::debug!("Storage cleanup: no expired entries found");
-					}
+					},
 					Ok(count) => {
 						tracing::info!("Storage cleanup: removed {} expired entries", count);
-					}
-					Err(e) => {
-						tracing::warn!("Storage cleanup failed: {}", e);
-					}
-=======
-					Ok(count) if count > 0 => {
-						tracing::debug!("Storage cleanup: removed {} expired entries", count);
 					},
 					Err(e) => {
 						tracing::warn!("Storage cleanup failed: {}", e);
 					},
-					_ => {}, // No expired entries
->>>>>>> ee3bd2df
 				}
 			}
 		});
