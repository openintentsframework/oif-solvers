--- conflicted
+++ resolved
@@ -5,13 +5,10 @@
 //! for various order standards.
 
 use async_trait::async_trait;
-<<<<<<< HEAD
-use solver_types::{Address, ConfigSchema, FillProof, Order, TransactionHash};
-=======
 use solver_types::{
-	ConfigSchema, FillProof, ImplementationRegistry, NetworksConfig, Order, TransactionHash,
+	Address, ConfigSchema, FillProof, ImplementationRegistry, NetworksConfig, Order,
+	TransactionHash,
 };
->>>>>>> c95eb8e2
 use std::collections::HashMap;
 use thiserror::Error;
 
@@ -38,9 +35,24 @@
 ///
 /// This trait must be implemented by each settlement mechanism to handle
 /// validation of fills and management of the claim process for different
-/// order standards.
+/// order standards. Each implementation must explicitly declare its supported
+/// standard and networks.
 #[async_trait]
 pub trait SettlementInterface: Send + Sync {
+	/// Returns the order standard this implementation handles.
+	///
+	/// # Returns
+	/// A string slice representing the order standard (e.g., "eip7683").
+	/// This must match the `standard` field in Order structs.
+	fn supported_standard(&self) -> &str;
+
+	/// Returns the network IDs this implementation supports.
+	///
+	/// # Returns
+	/// A slice of network IDs where this settlement can operate.
+	/// These must correspond to configured networks in NetworksConfig.
+	fn supported_networks(&self) -> &[u64];
+
 	/// Returns the configuration schema for this settlement implementation.
 	///
 	/// This allows each implementation to define its own configuration requirements
@@ -101,41 +113,149 @@
 	vec![(direct::Registry::NAME, direct::Registry::factory())]
 }
 
-/// Service that manages settlement operations with multiple implementations.
-///
-/// The SettlementService coordinates between different settlement mechanisms
-/// based on the order standard, handling fill validation and claim readiness checks.
+/// Service managing settlement implementations with coverage indexing.
+/// Maintains a lookup index for O(1) settlement discovery based on standard and network.
 pub struct SettlementService {
-	/// Map of standard names to their settlement implementations.
+	/// Map of implementation names to their instances.
+	/// Keys are implementation type names (e.g., "direct", "optimistic").
 	implementations: HashMap<String, Box<dyn SettlementInterface>>,
+
+	/// Index for fast lookup: (standard, network_id) -> implementation_name.
+	/// Built at initialization from implementation declarations.
+	/// Validated to have no duplicates by config layer.
+	coverage_index: HashMap<(String, u64), String>,
 }
 
 impl SettlementService {
-	/// Creates a new SettlementService with the specified implementations.
+	/// Creates a new SettlementService with pre-built coverage index.
+	///
+	/// # Arguments
+	/// * `implementations` - Map of implementation name to instance
+	///
+	/// # Assumptions
+	/// * Config validation has already verified no duplicate coverage
+	/// * All implementations have valid standard and network declarations
 	pub fn new(implementations: HashMap<String, Box<dyn SettlementInterface>>) -> Self {
-		Self { implementations }
+		let mut coverage_index = HashMap::new();
+
+		// Build coverage index for O(1) runtime lookups
+		for (name, implementation) in &implementations {
+			let standard = implementation.supported_standard();
+			for &network_id in implementation.supported_networks() {
+				let key = (standard.to_string(), network_id);
+				coverage_index.insert(key, name.clone());
+			}
+		}
+
+		Self {
+			implementations,
+			coverage_index,
+		}
+	}
+
+	/// Gets a specific settlement implementation by name.
+	///
+	/// Returns None if the implementation doesn't exist.
+	pub fn get(&self, name: &str) -> Option<&dyn SettlementInterface> {
+		self.implementations.get(name).map(|b| b.as_ref())
+	}
+
+	/// Finds the settlement implementation for an order.
+	///
+	/// # Arguments
+	/// * `order` - Order requiring settlement
+	///
+	/// # Returns
+	/// * Reference to the settlement implementation
+	///
+	/// # Errors
+	/// * `SettlementError::ValidationFailed` if no settlement found for order's standard and output chains
+	///
+	/// # Logic
+	/// Iterates through order.output_chain_ids (destination chains) to find first matching settlement.
+	/// Settlement occurs on destination chain where tokens are delivered.
+	pub fn find_settlement_for_order(
+		&self,
+		order: &Order,
+	) -> Result<&dyn SettlementInterface, SettlementError> {
+		// Verify order has output chains
+		if order.output_chain_ids.is_empty() {
+			return Err(SettlementError::ValidationFailed(
+				"Order has no output chains specified".to_string(),
+			));
+		}
+
+		// Find first output chain with settlement coverage
+		for &network_id in &order.output_chain_ids {
+			let key = (order.standard.clone(), network_id);
+			if let Some(impl_name) = self.coverage_index.get(&key) {
+				return Ok(self.implementations[impl_name].as_ref());
+			}
+		}
+
+		// No settlement found - this should not occur if config validation is correct
+		Err(SettlementError::ValidationFailed(format!(
+			"No settlement implementation for standard '{}' on output chains {:?}",
+			order.standard, order.output_chain_ids
+		)))
+	}
+
+	/// Finds a settlement implementation by exact standard and network.
+	///
+	/// # Arguments
+	/// * `standard` - Order standard (e.g., "eip7683")
+	/// * `network_id` - Network ID where settlement is needed
+	///
+	/// # Returns
+	/// * Reference to the settlement implementation
+	///
+	/// # Errors
+	/// * `SettlementError::ValidationFailed` if no settlement found
+	///
+	/// # Use Case
+	/// Direct lookup when generating quotes for known standard and network.
+	pub fn find_settlement_for_standard_and_network(
+		&self,
+		standard: &str,
+		network_id: u64,
+	) -> Result<&dyn SettlementInterface, SettlementError> {
+		let key = (standard.to_string(), network_id);
+
+		self.coverage_index
+			.get(&key)
+			.and_then(|impl_name| self.implementations.get(impl_name))
+			.map(|implementation| implementation.as_ref())
+			.ok_or_else(|| {
+				SettlementError::ValidationFailed(format!(
+					"No settlement implementation for standard '{}' on network {}",
+					standard, network_id
+				))
+			})
 	}
 
 	/// Gets attestation for a filled order using the appropriate settlement implementation.
 	///
-	/// Selects the implementation based on the order's standard field
-	/// and delegates attestation retrieval to that implementation.
+	/// # Arguments
+	/// * `order` - The filled order
+	/// * `tx_hash` - Transaction hash of the fill
+	///
+	/// # Returns
+	/// * `FillProof` containing attestation data
+	///
+	/// # Errors
+	/// * Propagates errors from settlement lookup or attestation generation
 	pub async fn get_attestation(
 		&self,
 		order: &Order,
 		tx_hash: &TransactionHash,
 	) -> Result<FillProof, SettlementError> {
-		let implementation = self
-			.implementations
-			.get(&order.standard)
-			.ok_or_else(|| SettlementError::ValidationFailed("Unknown standard".into()))?;
-
+		let implementation = self.find_settlement_for_order(order)?;
 		implementation.get_attestation(order, tx_hash).await
 	}
 
 	/// Checks if an order can be claimed using the appropriate settlement implementation.
 	pub async fn can_claim(&self, order: &Order, fill_proof: &FillProof) -> bool {
-		if let Some(implementation) = self.implementations.get(&order.standard) {
+		if let Ok(implementation) = self.find_settlement_for_order(order) {
 			implementation.can_claim(order, fill_proof).await
 		} else {
 			false
