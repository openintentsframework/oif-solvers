//! Settlement module for the OIF solver system.
//!
//! This module handles the validation of filled orders and manages the claiming
//! process for solver rewards. It supports different settlement mechanisms
//! for various order standards.

use async_trait::async_trait;
<<<<<<< HEAD
use solver_config::Config;
use solver_types::{ConfigSchema, FillProof, Order, TransactionHash};
use alloy_primitives::Address as AlloyAddress;
=======
use solver_types::{
	ConfigSchema, FillProof, ImplementationRegistry, NetworksConfig, Order, TransactionHash,
};
>>>>>>> c95eb8e2
use std::collections::HashMap;
use thiserror::Error;

/// Re-export implementations
pub mod implementations {
	pub mod direct;
}

/// Errors that can occur during settlement operations.
#[derive(Debug, Error)]
pub enum SettlementError {
	/// Error that occurs when settlement validation fails.
	#[error("Validation failed: {0}")]
	ValidationFailed(String),
	/// Error that occurs when a fill proof is invalid.
	#[error("Invalid proof")]
	InvalidProof,
	/// Error that occurs when a fill doesn't match order requirements.
	#[error("Fill does not match order requirements")]
	FillMismatch,
}

/// Trait defining the interface for settlement mechanisms.
///
/// This trait must be implemented by each settlement mechanism to handle
/// validation of fills and management of the claim process for different
/// order standards.
#[async_trait]
pub trait SettlementInterface: Send + Sync {
	/// Returns the configuration schema for this settlement implementation.
	///
	/// This allows each implementation to define its own configuration requirements
	/// with specific validation rules. The schema is used to validate TOML configuration
	/// before initializing the settlement mechanism.
	fn config_schema(&self) -> Box<dyn ConfigSchema>;

	/// Gets attestation data for a filled order by extracting proof data needed for claiming.
	///
	/// This method should:
	/// 1. Fetch the transaction receipt using the tx_hash
	/// 2. Parse logs/events to extract fill details
	/// 3. Verify the fill satisfies the order requirements
	/// 4. Build a FillProof containing all data needed for claiming
	async fn get_attestation(
		&self,
		order: &Order,
		tx_hash: &TransactionHash,
	) -> Result<FillProof, SettlementError>;

	/// Checks if the solver can claim rewards for this fill.
	///
	/// This method should check on-chain conditions such as:
	/// - Time delays or challenge periods
	/// - Oracle attestations if required
	/// - Solver permissions
	/// - Reward availability
	async fn can_claim(&self, order: &Order, fill_proof: &FillProof) -> bool;
}

/// Type alias for settlement factory functions.
///
/// This is the function signature that all settlement implementations must provide
/// to create instances of their settlement interface.
pub type SettlementFactory =
	fn(&toml::Value, &NetworksConfig) -> Result<Box<dyn SettlementInterface>, SettlementError>;

/// Registry trait for settlement implementations.
///
/// This trait extends the base ImplementationRegistry to specify that
/// settlement implementations must provide a SettlementFactory.
pub trait SettlementRegistry: ImplementationRegistry<Factory = SettlementFactory> {}

/// Get all registered settlement implementations.
///
/// Returns a vector of (name, factory) tuples for all available settlement implementations.
/// This is used by the factory registry to automatically register all implementations.
pub fn get_all_implementations() -> Vec<(&'static str, SettlementFactory)> {
	use implementations::direct;

	vec![(direct::Registry::NAME, direct::Registry::factory())]
}

/// Service that manages settlement operations with multiple implementations.
///
/// The SettlementService coordinates between different settlement mechanisms
/// based on the order standard, handling fill validation and claim readiness checks.
pub struct SettlementService {
	/// Map of standard names to their settlement implementations.
	implementations: HashMap<String, Box<dyn SettlementInterface>>,
}

impl SettlementService {
	/// Creates a new SettlementService with the specified implementations.
	pub fn new(implementations: HashMap<String, Box<dyn SettlementInterface>>) -> Self {
		Self { implementations }
	}

	/// Gets attestation for a filled order using the appropriate settlement implementation.
	///
	/// Selects the implementation based on the order's standard field
	/// and delegates attestation retrieval to that implementation.
	pub async fn get_attestation(
		&self,
		order: &Order,
		tx_hash: &TransactionHash,
	) -> Result<FillProof, SettlementError> {
		let implementation = self
			.implementations
			.get(&order.standard)
			.ok_or_else(|| SettlementError::ValidationFailed("Unknown standard".into()))?;

		implementation.get_attestation(order, tx_hash).await
	}

	/// Checks if an order can be claimed using the appropriate settlement implementation.
	pub async fn can_claim(&self, order: &Order, fill_proof: &FillProof) -> bool {
		if let Some(implementation) = self.implementations.get(&order.standard) {
			implementation.can_claim(order, fill_proof).await
		} else {
			false
		}
	}
}

/// Resolve the oracle address for a given chain from settlement implementation config.
///
/// This is a generic helper that lives in settlement layer and can be reused
/// by any consumer needing the configured oracle address. It expects the
/// settlement implementation name `eip7683` and looks up
/// `settlement.implementations.eip7683.oracle_addresses` in the provided `Config`.
pub fn resolve_oracle_address(config: &Config, chain_id: u64) -> Result<AlloyAddress, String> {
    let Some(impl_val) = config.settlement.implementations.get("eip7683") else {
        return Err("Missing settlement.implementations.eip7683 in config".to_string());
    };
    let Some(table) = impl_val.as_table() else {
        return Err("Invalid eip7683 settlement implementation format".to_string());
    };
    let Some(oracle_map) = table.get("oracle_addresses").and_then(|v| v.as_table()) else {
        return Err("Missing oracle_addresses in eip7683 settlement implementation".to_string());
    };
    let key = chain_id.to_string();
    let Some(addr_str) = oracle_map.get(&key).and_then(|v| v.as_str()) else {
        return Err(format!("Oracle address not configured for chain {}", chain_id));
    };
    addr_str
        .parse::<AlloyAddress>()
        .map_err(|e| format!("Invalid oracle address: {}", e))
}<|MERGE_RESOLUTION|>--- conflicted
+++ resolved
@@ -4,16 +4,12 @@
 //! process for solver rewards. It supports different settlement mechanisms
 //! for various order standards.
 
+use alloy_primitives::Address as AlloyAddress;
 use async_trait::async_trait;
-<<<<<<< HEAD
 use solver_config::Config;
-use solver_types::{ConfigSchema, FillProof, Order, TransactionHash};
-use alloy_primitives::Address as AlloyAddress;
-=======
 use solver_types::{
 	ConfigSchema, FillProof, ImplementationRegistry, NetworksConfig, Order, TransactionHash,
 };
->>>>>>> c95eb8e2
 use std::collections::HashMap;
 use thiserror::Error;
 
@@ -145,20 +141,23 @@
 /// settlement implementation name `eip7683` and looks up
 /// `settlement.implementations.eip7683.oracle_addresses` in the provided `Config`.
 pub fn resolve_oracle_address(config: &Config, chain_id: u64) -> Result<AlloyAddress, String> {
-    let Some(impl_val) = config.settlement.implementations.get("eip7683") else {
-        return Err("Missing settlement.implementations.eip7683 in config".to_string());
-    };
-    let Some(table) = impl_val.as_table() else {
-        return Err("Invalid eip7683 settlement implementation format".to_string());
-    };
-    let Some(oracle_map) = table.get("oracle_addresses").and_then(|v| v.as_table()) else {
-        return Err("Missing oracle_addresses in eip7683 settlement implementation".to_string());
-    };
-    let key = chain_id.to_string();
-    let Some(addr_str) = oracle_map.get(&key).and_then(|v| v.as_str()) else {
-        return Err(format!("Oracle address not configured for chain {}", chain_id));
-    };
-    addr_str
-        .parse::<AlloyAddress>()
-        .map_err(|e| format!("Invalid oracle address: {}", e))
+	let Some(impl_val) = config.settlement.implementations.get("eip7683") else {
+		return Err("Missing settlement.implementations.eip7683 in config".to_string());
+	};
+	let Some(table) = impl_val.as_table() else {
+		return Err("Invalid eip7683 settlement implementation format".to_string());
+	};
+	let Some(oracle_map) = table.get("oracle_addresses").and_then(|v| v.as_table()) else {
+		return Err("Missing oracle_addresses in eip7683 settlement implementation".to_string());
+	};
+	let key = chain_id.to_string();
+	let Some(addr_str) = oracle_map.get(&key).and_then(|v| v.as_str()) else {
+		return Err(format!(
+			"Oracle address not configured for chain {}",
+			chain_id
+		));
+	};
+	addr_str
+		.parse::<AlloyAddress>()
+		.map_err(|e| format!("Invalid oracle address: {}", e))
 }