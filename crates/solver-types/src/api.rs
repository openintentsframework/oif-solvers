//! API types for the OIF Solver HTTP API.
//!
//! This module defines the request and response types for the OIF Solver API
//! endpoints, following the ERC-7683 Cross-Chain Intents Standard.

use alloy_primitives::U256;
use serde::{Deserialize, Serialize};
use std::fmt;
<<<<<<< HEAD

=======
use crate::erc7930::InteropAddress;
>>>>>>> ea8eb552
/// Asset amount representation using ERC-7930 interoperable address format.
#[derive(Debug, Clone, Serialize, Deserialize)]
pub struct AssetAmount {
	/// Asset address in ERC-7930 interoperable format
	pub asset: String,
	/// Amount as a big integer
	#[serde(with = "u256_serde")]
	pub amount: U256,
}

/// Lock information for inputs that are already locked
#[derive(Debug, Clone, Serialize, Deserialize)]
pub struct Lock {
	/// Type of lock mechanism
	pub kind: LockKind,
	/// Lock-specific parameters
	pub params: Option<serde_json::Value>,
}

/// Supported lock mechanisms
#[derive(Debug, Clone, Serialize, Deserialize)]
#[serde(rename_all = "kebab-case")]
pub enum LockKind {
	TheCompact,
	Rhinestone,
}

/// Available input with lock information and user
#[derive(Debug, Clone, Serialize, Deserialize)]
pub struct AvailableInput {
	/// User address in ERC-7930 interoperable format
	pub user: InteropAddress,
	/// Asset address in ERC-7930 interoperable format
	pub asset: InteropAddress,
	/// Amount as a big integer
	#[serde(with = "u256_serde")]
	pub amount: U256,
	/// Lock information if asset is already locked
	pub lock: Option<Lock>,
}

/// Requested output with receiver and optional calldata
#[derive(Debug, Clone, Serialize, Deserialize)]
pub struct RequestedOutput {
	/// Receiver address in ERC-7930 interoperable format
	pub receiver: InteropAddress,
	/// Asset address in ERC-7930 interoperable format
	pub asset: InteropAddress,
	/// Amount as a big integer
	#[serde(with = "u256_serde")]
	pub amount: U256,
	/// Optional calldata for the output
	pub calldata: Option<String>,
}

/// Request for getting price quotes following UII standard
#[derive(Debug, Clone, Serialize, Deserialize)]
pub struct GetQuoteRequest {
	/// User making the request in ERC-7930 interoperable format
	pub user: InteropAddress,
	/// Available inputs (order significant if preference is 'input-priority')
	#[serde(rename = "availableInputs")]
	pub available_inputs: Vec<AvailableInput>,
	/// Requested outputs
	#[serde(rename = "requestedOutputs")]
	pub requested_outputs: Vec<RequestedOutput>,
	/// Minimum quote validity duration in seconds
	#[serde(rename = "minValidUntil")]
	pub min_valid_until: Option<u64>,
	/// User preference for optimization
	pub preference: Option<QuotePreference>,
}

/// Quote optimization preferences following UII standard
#[derive(Debug, Clone, Serialize, Deserialize)]
#[serde(rename_all = "kebab-case")]
pub enum QuotePreference {
	Price,
	Speed,
	InputPriority,
	TrustMinimization,
}

/// EIP-712 compliant order structure
#[derive(Debug, Clone, Serialize, Deserialize)]
pub struct QuoteOrder {
	/// Signature type (eip-712 or erc-3009)
	#[serde(rename = "signatureType")]
	pub signature_type: SignatureType,
	/// ERC-7930 interoperable address of the domain
	pub domain: InteropAddress,
	/// Primary type for EIP-712 signing
	#[serde(rename = "primaryType")]
	pub primary_type: String,
	/// Message object to be signed and submitted
	pub message: serde_json::Value,
}

/// Supported signature types
#[derive(Debug, Clone, Serialize, Deserialize)]
#[serde(rename_all = "kebab-case")]
pub enum SignatureType {
	Eip712,
	Erc3009,
}

/// Quote details matching the request structure
#[derive(Debug, Clone, Serialize, Deserialize)]
pub struct QuoteDetails {
	/// Requested outputs for this quote
	#[serde(rename = "requestedOutputs")]
	pub requested_outputs: Vec<RequestedOutput>,
	/// Available inputs for this quote
	#[serde(rename = "availableInputs")]
	pub available_inputs: Vec<AvailableInput>,
}

/// A quote option following UII standard
#[derive(Debug, Clone, Serialize, Deserialize)]
pub struct Quote {
	/// Array of EIP-712 compliant orders
	pub orders: Vec<QuoteOrder>,
	/// Quote details matching request structure
	pub details: QuoteDetails,
	/// Quote validity timestamp
	#[serde(rename = "validUntil")]
	pub valid_until: Option<u64>,
	/// Estimated time to completion in seconds
	pub eta: Option<u64>,
	/// Unique quote identifier
	#[serde(rename = "quoteId")]
	pub quote_id: String,
	/// Provider identifier
	pub provider: String, // not used by the solver, only relevant for the aggregator
}

/// Settlement mechanism types.
#[derive(Debug, Clone, Serialize, Deserialize)]
#[serde(rename_all = "camelCase")]
pub enum SettlementType {
	Escrow,
	ResourceLock,
}

/// Response containing quote options following UII standard
#[derive(Debug, Clone, Serialize, Deserialize)]
pub struct GetQuoteResponse {
	/// Available quotes
	pub quotes: Vec<Quote>,
}

/// Response containing order details.
#[derive(Debug, Clone, Serialize, Deserialize)]
pub struct GetOrderResponse {
	/// Order details
	pub order: crate::order::OrderResponse,
}

/// API error response.
#[derive(Debug, Clone, Serialize, Deserialize)]
pub struct ErrorResponse {
	/// Error type/code
	pub error: String,
	/// Human-readable description
	pub message: String,
	/// Additional error context
	pub details: Option<serde_json::Value>,
	/// Suggested retry delay in seconds
	#[serde(rename = "retryAfter")]
	pub retry_after: Option<u64>,
}

/// Structured API error type with appropriate HTTP status mapping.
#[derive(Debug)]
pub enum APIError {
	/// Bad request with validation errors (400)
	BadRequest {
		error_type: String,
		message: String,
		details: Option<serde_json::Value>,
	},
	/// Unprocessable entity for business logic failures (422)
	UnprocessableEntity {
		error_type: String,
		message: String,
		details: Option<serde_json::Value>,
	},
	/// Service unavailable with optional retry information (503)
	ServiceUnavailable {
		error_type: String,
		message: String,
		retry_after: Option<u64>,
	},
	/// Internal server error (500)
	InternalServerError { error_type: String, message: String },
}

impl APIError {
	/// Get the HTTP status code for this error.
	pub fn status_code(&self) -> u16 {
		match self {
			APIError::BadRequest { .. } => 400,
			APIError::UnprocessableEntity { .. } => 422,
			APIError::ServiceUnavailable { .. } => 503,
			APIError::InternalServerError { .. } => 500,
		}
	}

	/// Convert to ErrorResponse for JSON serialization.
	pub fn to_error_response(&self) -> ErrorResponse {
		match self {
			APIError::BadRequest {
				error_type,
				message,
				details,
			} => ErrorResponse {
				error: error_type.clone(),
				message: message.clone(),
				details: details.clone(),
				retry_after: None,
			},
			APIError::UnprocessableEntity {
				error_type,
				message,
				details,
			} => ErrorResponse {
				error: error_type.clone(),
				message: message.clone(),
				details: details.clone(),
				retry_after: None,
			},
			APIError::ServiceUnavailable {
				error_type,
				message,
				retry_after,
			} => ErrorResponse {
				error: error_type.clone(),
				message: message.clone(),
				details: None,
				retry_after: *retry_after,
			},
			APIError::InternalServerError {
				error_type,
				message,
			} => ErrorResponse {
				error: error_type.clone(),
				message: message.clone(),
				details: None,
				retry_after: None,
			},
		}
	}
}

impl fmt::Display for APIError {
	fn fmt(&self, f: &mut fmt::Formatter<'_>) -> fmt::Result {
		match self {
			APIError::BadRequest { message, .. } => write!(f, "Bad Request: {}", message),
			APIError::UnprocessableEntity { message, .. } => {
				write!(f, "Unprocessable Entity: {}", message)
			}
			APIError::ServiceUnavailable { message, .. } => {
				write!(f, "Service Unavailable: {}", message)
			}
			APIError::InternalServerError { message, .. } => {
				write!(f, "Internal Server Error: {}", message)
			}
		}
	}
}

impl std::error::Error for APIError {}

impl axum::response::IntoResponse for APIError {
	fn into_response(self) -> axum::response::Response {
		use axum::{http::StatusCode, response::Json};

		let status = match self.status_code() {
			400 => StatusCode::BAD_REQUEST,
			422 => StatusCode::UNPROCESSABLE_ENTITY,
			503 => StatusCode::SERVICE_UNAVAILABLE,
			500 => StatusCode::INTERNAL_SERVER_ERROR,
			_ => StatusCode::INTERNAL_SERVER_ERROR,
		};

		let error_response = self.to_error_response();
		(status, Json(error_response)).into_response()
	}
}

/// Serde module for U256 serialization/deserialization.
pub mod u256_serde {
	use alloy_primitives::U256;
	use serde::{de::Error, Deserialize, Deserializer, Serialize, Serializer};

	pub fn serialize<S>(value: &U256, serializer: S) -> Result<S::Ok, S::Error>
	where
		S: Serializer,
	{
		value.to_string().serialize(serializer)
	}

	pub fn deserialize<'de, D>(deserializer: D) -> Result<U256, D::Error>
	where
		D: Deserializer<'de>,
	{
		let s = String::deserialize(deserializer)?;
		U256::from_str_radix(&s, 10).map_err(D::Error::custom)
	}
}

/// Errors that can occur during quote processing.
#[derive(Debug, thiserror::Error)]
pub enum QuoteError {
	#[error("Invalid request: {0}")]
	InvalidRequest(String),
	#[error("Unsupported asset: {0}")]
	UnsupportedAsset(String),
	#[error("Insufficient liquidity for requested amount")]
	InsufficientLiquidity,
	#[error("Solver capacity exceeded")]
	SolverCapacityExceeded,
	#[error("Internal error: {0}")]
	Internal(String),
}

impl From<QuoteError> for APIError {
	fn from(quote_error: QuoteError) -> Self {
		match quote_error {
			QuoteError::InvalidRequest(msg) => APIError::BadRequest {
				error_type: "INVALID_REQUEST".to_string(),
				message: msg,
				details: None,
			},
			QuoteError::UnsupportedAsset(asset) => APIError::UnprocessableEntity {
				error_type: "UNSUPPORTED_ASSET".to_string(),
				message: format!("Asset not supported by solver: {}", asset),
				details: Some(serde_json::json!({ "asset": asset })),
			},
			QuoteError::InsufficientLiquidity => APIError::UnprocessableEntity {
				error_type: "INSUFFICIENT_LIQUIDITY".to_string(),
				message: "Insufficient liquidity available for the requested amount".to_string(),
				details: None,
			},
			QuoteError::SolverCapacityExceeded => APIError::ServiceUnavailable {
				error_type: "SOLVER_CAPACITY_EXCEEDED".to_string(),
				message: "Solver capacity exceeded, please try again later".to_string(),
				retry_after: Some(60), // Suggest retry after 60 seconds
			},
			QuoteError::Internal(msg) => APIError::InternalServerError {
				error_type: "INTERNAL_ERROR".to_string(),
				message: format!("An internal error occurred: {}", msg),
			},
		}
	}
}

/// Errors that can occur during order processing.
#[derive(Debug, thiserror::Error)]
pub enum GetOrderError {
	#[error("Order not found: {0}")]
	NotFound(String),
	#[error("Invalid order ID format: {0}")]
	InvalidId(String),
	#[error("Internal error: {0}")]
	Internal(String),
}

/// Convert OrderError to APIError with appropriate HTTP status codes.
impl From<GetOrderError> for APIError {
	fn from(order_error: GetOrderError) -> Self {
		match order_error {
			GetOrderError::NotFound(id) => APIError::BadRequest {
				error_type: "ORDER_NOT_FOUND".to_string(),
				message: format!("Order not found: {}", id),
				details: Some(serde_json::json!({ "order_id": id })),
			},
			GetOrderError::InvalidId(id) => APIError::BadRequest {
				error_type: "INVALID_ORDER_ID".to_string(),
				message: format!("Invalid order ID format: {}", id),
				details: Some(serde_json::json!({ "provided_id": id })),
			},
			GetOrderError::Internal(msg) => APIError::InternalServerError {
				error_type: "INTERNAL_ERROR".to_string(),
				message: format!("An internal error occurred: {}", msg),
			},
		}
	}
}<|MERGE_RESOLUTION|>--- conflicted
+++ resolved
@@ -2,15 +2,11 @@
 //!
 //! This module defines the request and response types for the OIF Solver API
 //! endpoints, following the ERC-7683 Cross-Chain Intents Standard.
-
+use crate::erc7930::InteropAddress;
 use alloy_primitives::U256;
 use serde::{Deserialize, Serialize};
 use std::fmt;
-<<<<<<< HEAD
-
-=======
-use crate::erc7930::InteropAddress;
->>>>>>> ea8eb552
+
 /// Asset amount representation using ERC-7930 interoperable address format.
 #[derive(Debug, Clone, Serialize, Deserialize)]
 pub struct AssetAmount {
