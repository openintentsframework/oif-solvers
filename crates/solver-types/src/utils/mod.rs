//! Utility functions for common type conversions and transformations.
//!
//! This module provides helper functions for converting between different
//! data formats and string formatting commonly used throughout the solver system.

pub mod conversion;
pub mod eip712;
pub mod formatting;
pub mod helpers;

<<<<<<< HEAD
pub use conversion::{bytes20_to_alloy_address, bytes32_to_address};
pub use eip712::{
    compute_domain_hash,
    compute_final_digest,
    Eip712AbiEncoder,
    DOMAIN_TYPE,
    MANDATE_OUTPUT_TYPE,
    NAME_PERMIT2,
    PERMIT2_WITNESS_TYPE,
    PERMIT_BATCH_WITNESS_TYPE,
    TOKEN_PERMISSIONS_TYPE,
};
pub use formatting::{format_token_amount, truncate_id, with_0x_prefix, without_0x_prefix};
=======
pub use conversion::bytes32_to_address;
pub use formatting::{format_token_amount, truncate_id, with_0x_prefix, without_0x_prefix};
pub use helpers::current_timestamp;
>>>>>>> c95eb8e2
<|MERGE_RESOLUTION|>--- conflicted
+++ resolved
@@ -8,22 +8,10 @@
 pub mod formatting;
 pub mod helpers;
 
-<<<<<<< HEAD
 pub use conversion::{bytes20_to_alloy_address, bytes32_to_address};
 pub use eip712::{
-    compute_domain_hash,
-    compute_final_digest,
-    Eip712AbiEncoder,
-    DOMAIN_TYPE,
-    MANDATE_OUTPUT_TYPE,
-    NAME_PERMIT2,
-    PERMIT2_WITNESS_TYPE,
-    PERMIT_BATCH_WITNESS_TYPE,
-    TOKEN_PERMISSIONS_TYPE,
+	compute_domain_hash, compute_final_digest, Eip712AbiEncoder, DOMAIN_TYPE, MANDATE_OUTPUT_TYPE,
+	NAME_PERMIT2, PERMIT2_WITNESS_TYPE, PERMIT_BATCH_WITNESS_TYPE, TOKEN_PERMISSIONS_TYPE,
 };
 pub use formatting::{format_token_amount, truncate_id, with_0x_prefix, without_0x_prefix};
-=======
-pub use conversion::bytes32_to_address;
-pub use formatting::{format_token_amount, truncate_id, with_0x_prefix, without_0x_prefix};
-pub use helpers::current_timestamp;
->>>>>>> c95eb8e2
+pub use helpers::current_timestamp;