//! Main entry point for the OIF solver service.
//!
//! This binary provides a complete solver implementation that discovers,
//! validates, executes, and settles cross-chain orders. It uses a modular
//! architecture with pluggable implementations for different components.

use clap::Parser;
use solver_config::Config;
use std::path::PathBuf;
use std::sync::Arc;

mod apis;
mod factory_registry;
mod server;

use factory_registry::build_solver_from_config;

/// Command-line arguments for the solver service.
#[derive(Parser, Debug)]
#[command(author, version, about, long_about = None)]
struct Args {
	/// Path to configuration file
	#[arg(short, long, default_value = "config.toml")]
	config: PathBuf,

	/// Log level (trace, debug, info, warn, error)
	#[arg(short, long, default_value = "info")]
	log_level: String,
}

/// Main entry point for the solver service.
///
/// This function:
/// 1. Parses command-line arguments
/// 2. Initializes logging infrastructure
/// 3. Loads configuration from file
/// 4. Builds the solver engine with all implementations
/// 5. Runs the solver until interrupted
#[tokio::main]
async fn main() -> Result<(), Box<dyn std::error::Error>> {
	let args = Args::parse();

	// Initialize tracing with env filter
	use tracing_subscriber::{fmt, EnvFilter};

	// Create env filter with default from args
	let default_directive = args.log_level.to_string();
	let env_filter =
		EnvFilter::try_from_default_env().unwrap_or_else(|_| EnvFilter::new(default_directive));

	fmt()
		.with_env_filter(env_filter)
		.with_thread_ids(true)
		.with_target(true)
		.init();

	tracing::info!("Started solver");

	// Load configuration
	let config = Config::from_file(args.config.to_str().unwrap()).await?;
	tracing::info!("Loaded configuration [{}]", config.solver.id);

	// Build solver engine with implementations using the factory registry
	let solver = build_solver_from_config(config.clone()).await?;
	let solver = Arc::new(solver);

	// Check if API server should be started
	let api_enabled = config.api.as_ref().is_some_and(|api| api.enabled);

	if api_enabled {
		let api_config = config.api.as_ref().unwrap().clone();
		let api_solver = Arc::clone(&solver);

		// Start both the solver and the API server concurrently
		let solver_task = solver.run();
		let api_task = server::start_server(api_config, api_solver);

		// Run both tasks concurrently
		tokio::select! {
			result = solver_task => {
				tracing::info!("Solver finished");
				result?;
			}
			result = api_task => {
				tracing::info!("API server finished");
				result?;
			}
		}
	} else {
		// Run only the solver
		tracing::info!("Starting solver only");
		solver.run().await?;
	}

	tracing::info!("Stopped solver");
	Ok(())
<<<<<<< HEAD
}

/// Macro to create a factory HashMap with the appropriate type aliases
macro_rules! create_factory_map {
    ($interface:path, $error:path, $( $name:literal => $factory:expr ),* $(,)?) => {{
        let mut factories = std::collections::HashMap::new();
        $(
            factories.insert(
                $name.to_string(),
                $factory as fn(&toml::Value) -> Result<Box<dyn $interface>, $error>
            );
        )*
        factories
    }};

    // Variant for factories that take networks config
    ($interface:path, $error:path, networks, $( $name:literal => $factory:expr ),* $(,)?) => {{
        let mut factories = std::collections::HashMap::new();
        $(
            factories.insert(
                $name.to_string(),
                $factory as fn(&toml::Value, &solver_types::NetworksConfig) -> Result<Box<dyn $interface>, $error>
            );
        )*
        factories
    }};

    // Variant for delivery factories that take networks and optional private key
    ($interface:path, $error:path, delivery, $( $name:literal => $factory:expr ),* $(,)?) => {{
        let mut factories = std::collections::HashMap::new();
        $(
            factories.insert(
                $name.to_string(),
                $factory as fn(&toml::Value, &solver_types::NetworksConfig, Option<&solver_types::SecretString>) -> Result<Box<dyn $interface>, $error>
            );
        )*
        factories
    }};
}

/// Builds the solver engine with all necessary implementations.
///
/// This function wires up all the concrete implementations for:
/// - Storage backends (e.g., in-memory, Redis)
/// - Account providers (e.g., local keys, AWS KMS)
/// - Delivery mechanisms (e.g., HTTP RPC, WebSocket)
/// - Discovery sources (e.g., on-chain events, off-chain APIs)
/// - Order implementations (e.g., EIP-7683)
/// - Settlement mechanisms (e.g., direct settlement)
/// - Execution strategies (e.g., always execute, limit orders)
async fn build_solver(config: Config) -> Result<SolverEngine, Box<dyn std::error::Error>> {
	let builder = SolverBuilder::new(config);

	// Storage factories (simple config-only interface)
	let storage_factories = create_factory_map!(
		solver_storage::StorageInterface,
		solver_storage::StorageError,
		"file" => create_file_storage,
		"memory" => create_memory_storage,
	);

	// Delivery factories (config + networks + optional private key)
	let delivery_factories = create_factory_map!(
		solver_delivery::DeliveryInterface,
		solver_delivery::DeliveryError,
		delivery,
		"origin" => create_http_delivery,
		"destination" => create_http_delivery,
	);

	// Discovery factories (config + networks)
	let discovery_factories = create_factory_map!(
		solver_discovery::DiscoveryInterface,
		solver_discovery::DiscoveryError,
		networks,
		"onchain_eip7683" => onchain_create_discovery,
		"offchain_eip7683" => offchain_create_discovery,
	);

	// Order factories (config + networks)
	let order_factories = create_factory_map!(
		solver_order::OrderInterface,
		solver_order::OrderError,
		networks,
		"eip7683" => create_order_impl,
	);

	// Settlement factories (config + networks)
	let settlement_factories = create_factory_map!(
		solver_settlement::SettlementInterface,
		solver_settlement::SettlementError,
		networks,
		"eip7683" => create_settlement,
	);

	let factories = SolverFactories {
		storage_factories,
		account_factory: create_account,
		delivery_factories,
		discovery_factories,
		order_factories,
		settlement_factories,
		strategy_factory: create_strategy,
	};

	Ok(builder.build(factories).await?)
}

#[cfg(test)]
mod tests {
	use super::*;
	use solver_config::{
		AccountConfig, DeliveryConfig, DiscoveryConfig, OrderConfig, SettlementConfig,
		SolverConfig, StorageConfig, StrategyConfig,
	};
	use solver_types::NetworksConfig;
	use std::collections::HashMap;
	use tempfile::tempdir;
	use toml::Value;

	/// Creates a minimal test configuration for unit testing
	fn create_test_config() -> Config {
		Config {
			solver: SolverConfig {
				id: "test-solver".to_string(),
				monitoring_timeout_minutes: 1,
			},
			networks: NetworksConfig::new(),
			storage: StorageConfig {
				primary: "memory".to_string(),
				cleanup_interval_seconds: 60,
				implementations: {
					let mut map = HashMap::new();
					map.insert("memory".to_string(), Value::Table(toml::map::Map::new()));
					map
				},
			},
			account: AccountConfig {
				provider: "local".to_string(),
				config: {
					let mut map = toml::map::Map::new();
					map.insert(
						"private_key".to_string(),
						Value::String(
							"0xac0974bec39a17e36ba4a6b4d238ff944bacb478cbed5efcae784d7bf4f2ff80"
								.to_string(),
						),
					);
					Value::Table(map)
				},
			},
			delivery: DeliveryConfig {
				providers: HashMap::new(),
				min_confirmations: 1,
			},
			discovery: DiscoveryConfig {
				sources: HashMap::new(),
			},
			order: OrderConfig {
				implementations: HashMap::new(),
				execution_strategy: StrategyConfig {
					strategy_type: "simple".to_string(),
					config: Value::Table(toml::map::Map::new()),
				},
			},
			settlement: SettlementConfig {
				implementations: HashMap::new(),
				domain: None,
			},
			api: None,
		}
	}

	#[test]
	fn test_args_default_values() {
		let args = Args {
			config: PathBuf::from("config.toml"),
			log_level: "info".to_string(),
		};

		assert_eq!(args.config, PathBuf::from("config.toml"));
		assert_eq!(args.log_level, "info");
	}

	#[test]
	fn test_args_custom_values() {
		let args = Args {
			config: PathBuf::from("custom.toml"),
			log_level: "debug".to_string(),
		};

		assert_eq!(args.config, PathBuf::from("custom.toml"));
		assert_eq!(args.log_level, "debug");
	}

	#[test]
	fn test_create_factory_map_macro() {
		use solver_storage::implementations::memory::create_storage;
		use solver_storage::{StorageError, StorageInterface};

		let factories = create_factory_map!(
			StorageInterface,
			StorageError,
			"memory" => create_storage,
		);

		assert_eq!(factories.len(), 1);
		assert!(factories.contains_key("memory"));
	}

	#[test]
	fn test_create_factory_map_multiple_entries() {
		use solver_storage::implementations::{
			file::create_storage as create_file, memory::create_storage as create_memory,
		};
		use solver_storage::{StorageError, StorageInterface};

		let factories = create_factory_map!(
			StorageInterface,
			StorageError,
			"memory" => create_memory,
			"file" => create_file,
		);

		assert_eq!(factories.len(), 2);
		assert!(factories.contains_key("memory"));
		assert!(factories.contains_key("file"));
	}

	#[tokio::test]
	async fn test_build_solver_with_minimal_config() {
		let config = create_test_config();

		let result = build_solver(config).await;

		// Should succeed with minimal valid configuration
		assert!(result.is_ok(), "Failed to build solver: {:?}", result.err());

		let solver = result.unwrap();
		assert_eq!(solver.config().solver.id, "test-solver");
	}

	#[tokio::test]
	async fn test_build_solver_creates_all_factories() {
		let config = create_test_config();

		let solver = build_solver(config).await.expect("Failed to build solver");

		// Verify the solver was created successfully
		// Since SolverEngine doesn't expose factories directly, we test by ensuring
		// the build process completes without errors
		assert!(solver.config().solver.id == "test-solver");
	}

	#[test]
	fn test_delivery_factories_creation() {
		let delivery_factories = create_factory_map!(
			solver_delivery::DeliveryInterface,
			solver_delivery::DeliveryError,
			delivery,
			"origin" => create_http_delivery,
			"destination" => create_http_delivery,
		);

		assert_eq!(delivery_factories.len(), 2);
		assert!(delivery_factories.contains_key("origin"));
		assert!(delivery_factories.contains_key("destination"));
	}

	#[test]
	fn test_storage_factories_creation() {
		let storage_factories = create_factory_map!(
			solver_storage::StorageInterface,
			solver_storage::StorageError,
			"file" => create_file_storage,
			"memory" => create_memory_storage,
		);

		assert_eq!(storage_factories.len(), 2);
		assert!(storage_factories.contains_key("file"));
		assert!(storage_factories.contains_key("memory"));
	}

	#[test]
	fn test_settlement_factories_creation() {
		let settlement_factories = create_factory_map!(
			solver_settlement::SettlementInterface,
			solver_settlement::SettlementError,
			networks,
			"eip7683" => create_settlement,
		);

		assert_eq!(settlement_factories.len(), 1);
		assert!(settlement_factories.contains_key("eip7683"));
	}

	#[test]
	fn test_discovery_factories_manual_creation() {
		let mut discovery_factories = std::collections::HashMap::new();

		discovery_factories.insert(
			"onchain_eip7683".to_string(),
			onchain_create_discovery
				as fn(
					&toml::Value,
					&solver_types::NetworksConfig,
				) -> Result<
					Box<dyn solver_discovery::DiscoveryInterface>,
					solver_discovery::DiscoveryError,
				>,
		);

		discovery_factories.insert(
			"offchain_eip7683".to_string(),
			offchain_create_discovery
				as fn(
					&toml::Value,
					&solver_types::NetworksConfig,
				) -> Result<
					Box<dyn solver_discovery::DiscoveryInterface>,
					solver_discovery::DiscoveryError,
				>,
		);

		assert_eq!(discovery_factories.len(), 2);
		assert!(discovery_factories.contains_key("onchain_eip7683"));
		assert!(discovery_factories.contains_key("offchain_eip7683"));
	}

	#[test]
	fn test_order_factories_manual_creation() {
		let mut order_factories = std::collections::HashMap::new();

		order_factories.insert(
			"eip7683".to_string(),
			create_order_impl
				as fn(
					&toml::Value,
					&solver_types::NetworksConfig,
				)
					-> Result<Box<dyn solver_order::OrderInterface>, solver_order::OrderError>,
		);

		assert_eq!(order_factories.len(), 1);
		assert!(order_factories.contains_key("eip7683"));
	}

	#[tokio::test]
	async fn test_build_solver_with_file_config() {
		let temp_dir = tempdir().expect("Failed to create temp dir");
		let config_path = temp_dir.path().join("test_config.toml");

		// Create a test config file that won't try to connect to networks
		let config_content = r#"
[solver]
id = "test-file-solver"
monitoring_timeout_minutes = 2

[networks.31337]
rpc_url = "http://localhost:8545"
input_settler_address = "0x9fE46736679d2D9a65F0992F2272dE9f3c7fa6e0"
output_settler_address = "0xCf7Ed3AccA5a467e9e704C703E8D87F634fB0Fc9"
[[networks.31337.tokens]]
address = "0x5FbDB2315678afecb367f032d93F642f64180aa3"
symbol = "TOKA"
decimals = 18

[networks.31338]
rpc_url = "http://localhost:8546"
input_settler_address = "0x9fE46736679d2D9a65F0992F2272dE9f3c7fa6e0"
output_settler_address = "0xCf7Ed3AccA5a467e9e704C703E8D87F634fB0Fc9"
[[networks.31338.tokens]]
address = "0x5FbDB2315678afecb367f032d93F642f64180aa3"
symbol = "TOKA"
decimals = 18

[storage]
primary = "memory"
cleanup_interval_seconds = 120

[storage.implementations.memory]

[account]
provider = "local"
[account.config]
private_key = "0xac0974bec39a17e36ba4a6b4d238ff944bacb478cbed5efcae784d7bf4f2ff80"

[delivery]
min_confirmations = 1
[delivery.providers.test]

[discovery]
[discovery.sources.test]

[order]
[order.implementations.test]
[order.execution_strategy]
strategy_type = "simple"
[order.execution_strategy.config]

[settlement]
[settlement.implementations.test]
"#;

		std::fs::write(&config_path, config_content).expect("Failed to write config");

		let config =
			Config::from_file(config_path.to_str().unwrap()).expect("Failed to load config");

		// Test only config loading, not actual solver building since that requires network connections
		assert_eq!(config.solver.id, "test-file-solver");
		assert_eq!(config.solver.monitoring_timeout_minutes, 2);
		assert!(!config.networks.is_empty());
		assert!(!config.delivery.providers.is_empty());
	}

	// Test for ensuring SolverFactories struct is properly constructed
	#[test]
	fn test_solver_factories_construction() {
		let storage_factories = create_factory_map!(
			solver_storage::StorageInterface,
			solver_storage::StorageError,
			"memory" => create_memory_storage,
		);

		let delivery_factories = create_factory_map!(
			solver_delivery::DeliveryInterface,
			solver_delivery::DeliveryError,
			delivery,
			"origin" => create_http_delivery,
		);

		let settlement_factories = create_factory_map!(
			solver_settlement::SettlementInterface,
			solver_settlement::SettlementError,
			networks,
			"eip7683" => create_settlement,
		);

		let mut discovery_factories = std::collections::HashMap::new();
		discovery_factories.insert(
			"onchain_eip7683".to_string(),
			onchain_create_discovery
				as fn(
					&toml::Value,
					&solver_types::NetworksConfig,
				) -> Result<
					Box<dyn solver_discovery::DiscoveryInterface>,
					solver_discovery::DiscoveryError,
				>,
		);

		let mut order_factories = std::collections::HashMap::new();
		order_factories.insert(
			"eip7683".to_string(),
			create_order_impl
				as fn(
					&toml::Value,
					&solver_types::NetworksConfig,
				)
					-> Result<Box<dyn solver_order::OrderInterface>, solver_order::OrderError>,
		);

		let factories = SolverFactories {
			storage_factories,
			account_factory: create_account,
			delivery_factories,
			discovery_factories,
			order_factories,
			settlement_factories,
			strategy_factory: create_strategy,
		};

		// Verify all factories are properly set
		assert!(!factories.storage_factories.is_empty());
		assert!(!factories.delivery_factories.is_empty());
		assert!(!factories.discovery_factories.is_empty());
		assert!(!factories.order_factories.is_empty());
		assert!(!factories.settlement_factories.is_empty());
	}
=======
>>>>>>> c95eb8e2
}<|MERGE_RESOLUTION|>--- conflicted
+++ resolved
@@ -94,487 +94,4 @@
 
 	tracing::info!("Stopped solver");
 	Ok(())
-<<<<<<< HEAD
-}
-
-/// Macro to create a factory HashMap with the appropriate type aliases
-macro_rules! create_factory_map {
-    ($interface:path, $error:path, $( $name:literal => $factory:expr ),* $(,)?) => {{
-        let mut factories = std::collections::HashMap::new();
-        $(
-            factories.insert(
-                $name.to_string(),
-                $factory as fn(&toml::Value) -> Result<Box<dyn $interface>, $error>
-            );
-        )*
-        factories
-    }};
-
-    // Variant for factories that take networks config
-    ($interface:path, $error:path, networks, $( $name:literal => $factory:expr ),* $(,)?) => {{
-        let mut factories = std::collections::HashMap::new();
-        $(
-            factories.insert(
-                $name.to_string(),
-                $factory as fn(&toml::Value, &solver_types::NetworksConfig) -> Result<Box<dyn $interface>, $error>
-            );
-        )*
-        factories
-    }};
-
-    // Variant for delivery factories that take networks and optional private key
-    ($interface:path, $error:path, delivery, $( $name:literal => $factory:expr ),* $(,)?) => {{
-        let mut factories = std::collections::HashMap::new();
-        $(
-            factories.insert(
-                $name.to_string(),
-                $factory as fn(&toml::Value, &solver_types::NetworksConfig, Option<&solver_types::SecretString>) -> Result<Box<dyn $interface>, $error>
-            );
-        )*
-        factories
-    }};
-}
-
-/// Builds the solver engine with all necessary implementations.
-///
-/// This function wires up all the concrete implementations for:
-/// - Storage backends (e.g., in-memory, Redis)
-/// - Account providers (e.g., local keys, AWS KMS)
-/// - Delivery mechanisms (e.g., HTTP RPC, WebSocket)
-/// - Discovery sources (e.g., on-chain events, off-chain APIs)
-/// - Order implementations (e.g., EIP-7683)
-/// - Settlement mechanisms (e.g., direct settlement)
-/// - Execution strategies (e.g., always execute, limit orders)
-async fn build_solver(config: Config) -> Result<SolverEngine, Box<dyn std::error::Error>> {
-	let builder = SolverBuilder::new(config);
-
-	// Storage factories (simple config-only interface)
-	let storage_factories = create_factory_map!(
-		solver_storage::StorageInterface,
-		solver_storage::StorageError,
-		"file" => create_file_storage,
-		"memory" => create_memory_storage,
-	);
-
-	// Delivery factories (config + networks + optional private key)
-	let delivery_factories = create_factory_map!(
-		solver_delivery::DeliveryInterface,
-		solver_delivery::DeliveryError,
-		delivery,
-		"origin" => create_http_delivery,
-		"destination" => create_http_delivery,
-	);
-
-	// Discovery factories (config + networks)
-	let discovery_factories = create_factory_map!(
-		solver_discovery::DiscoveryInterface,
-		solver_discovery::DiscoveryError,
-		networks,
-		"onchain_eip7683" => onchain_create_discovery,
-		"offchain_eip7683" => offchain_create_discovery,
-	);
-
-	// Order factories (config + networks)
-	let order_factories = create_factory_map!(
-		solver_order::OrderInterface,
-		solver_order::OrderError,
-		networks,
-		"eip7683" => create_order_impl,
-	);
-
-	// Settlement factories (config + networks)
-	let settlement_factories = create_factory_map!(
-		solver_settlement::SettlementInterface,
-		solver_settlement::SettlementError,
-		networks,
-		"eip7683" => create_settlement,
-	);
-
-	let factories = SolverFactories {
-		storage_factories,
-		account_factory: create_account,
-		delivery_factories,
-		discovery_factories,
-		order_factories,
-		settlement_factories,
-		strategy_factory: create_strategy,
-	};
-
-	Ok(builder.build(factories).await?)
-}
-
-#[cfg(test)]
-mod tests {
-	use super::*;
-	use solver_config::{
-		AccountConfig, DeliveryConfig, DiscoveryConfig, OrderConfig, SettlementConfig,
-		SolverConfig, StorageConfig, StrategyConfig,
-	};
-	use solver_types::NetworksConfig;
-	use std::collections::HashMap;
-	use tempfile::tempdir;
-	use toml::Value;
-
-	/// Creates a minimal test configuration for unit testing
-	fn create_test_config() -> Config {
-		Config {
-			solver: SolverConfig {
-				id: "test-solver".to_string(),
-				monitoring_timeout_minutes: 1,
-			},
-			networks: NetworksConfig::new(),
-			storage: StorageConfig {
-				primary: "memory".to_string(),
-				cleanup_interval_seconds: 60,
-				implementations: {
-					let mut map = HashMap::new();
-					map.insert("memory".to_string(), Value::Table(toml::map::Map::new()));
-					map
-				},
-			},
-			account: AccountConfig {
-				provider: "local".to_string(),
-				config: {
-					let mut map = toml::map::Map::new();
-					map.insert(
-						"private_key".to_string(),
-						Value::String(
-							"0xac0974bec39a17e36ba4a6b4d238ff944bacb478cbed5efcae784d7bf4f2ff80"
-								.to_string(),
-						),
-					);
-					Value::Table(map)
-				},
-			},
-			delivery: DeliveryConfig {
-				providers: HashMap::new(),
-				min_confirmations: 1,
-			},
-			discovery: DiscoveryConfig {
-				sources: HashMap::new(),
-			},
-			order: OrderConfig {
-				implementations: HashMap::new(),
-				execution_strategy: StrategyConfig {
-					strategy_type: "simple".to_string(),
-					config: Value::Table(toml::map::Map::new()),
-				},
-			},
-			settlement: SettlementConfig {
-				implementations: HashMap::new(),
-				domain: None,
-			},
-			api: None,
-		}
-	}
-
-	#[test]
-	fn test_args_default_values() {
-		let args = Args {
-			config: PathBuf::from("config.toml"),
-			log_level: "info".to_string(),
-		};
-
-		assert_eq!(args.config, PathBuf::from("config.toml"));
-		assert_eq!(args.log_level, "info");
-	}
-
-	#[test]
-	fn test_args_custom_values() {
-		let args = Args {
-			config: PathBuf::from("custom.toml"),
-			log_level: "debug".to_string(),
-		};
-
-		assert_eq!(args.config, PathBuf::from("custom.toml"));
-		assert_eq!(args.log_level, "debug");
-	}
-
-	#[test]
-	fn test_create_factory_map_macro() {
-		use solver_storage::implementations::memory::create_storage;
-		use solver_storage::{StorageError, StorageInterface};
-
-		let factories = create_factory_map!(
-			StorageInterface,
-			StorageError,
-			"memory" => create_storage,
-		);
-
-		assert_eq!(factories.len(), 1);
-		assert!(factories.contains_key("memory"));
-	}
-
-	#[test]
-	fn test_create_factory_map_multiple_entries() {
-		use solver_storage::implementations::{
-			file::create_storage as create_file, memory::create_storage as create_memory,
-		};
-		use solver_storage::{StorageError, StorageInterface};
-
-		let factories = create_factory_map!(
-			StorageInterface,
-			StorageError,
-			"memory" => create_memory,
-			"file" => create_file,
-		);
-
-		assert_eq!(factories.len(), 2);
-		assert!(factories.contains_key("memory"));
-		assert!(factories.contains_key("file"));
-	}
-
-	#[tokio::test]
-	async fn test_build_solver_with_minimal_config() {
-		let config = create_test_config();
-
-		let result = build_solver(config).await;
-
-		// Should succeed with minimal valid configuration
-		assert!(result.is_ok(), "Failed to build solver: {:?}", result.err());
-
-		let solver = result.unwrap();
-		assert_eq!(solver.config().solver.id, "test-solver");
-	}
-
-	#[tokio::test]
-	async fn test_build_solver_creates_all_factories() {
-		let config = create_test_config();
-
-		let solver = build_solver(config).await.expect("Failed to build solver");
-
-		// Verify the solver was created successfully
-		// Since SolverEngine doesn't expose factories directly, we test by ensuring
-		// the build process completes without errors
-		assert!(solver.config().solver.id == "test-solver");
-	}
-
-	#[test]
-	fn test_delivery_factories_creation() {
-		let delivery_factories = create_factory_map!(
-			solver_delivery::DeliveryInterface,
-			solver_delivery::DeliveryError,
-			delivery,
-			"origin" => create_http_delivery,
-			"destination" => create_http_delivery,
-		);
-
-		assert_eq!(delivery_factories.len(), 2);
-		assert!(delivery_factories.contains_key("origin"));
-		assert!(delivery_factories.contains_key("destination"));
-	}
-
-	#[test]
-	fn test_storage_factories_creation() {
-		let storage_factories = create_factory_map!(
-			solver_storage::StorageInterface,
-			solver_storage::StorageError,
-			"file" => create_file_storage,
-			"memory" => create_memory_storage,
-		);
-
-		assert_eq!(storage_factories.len(), 2);
-		assert!(storage_factories.contains_key("file"));
-		assert!(storage_factories.contains_key("memory"));
-	}
-
-	#[test]
-	fn test_settlement_factories_creation() {
-		let settlement_factories = create_factory_map!(
-			solver_settlement::SettlementInterface,
-			solver_settlement::SettlementError,
-			networks,
-			"eip7683" => create_settlement,
-		);
-
-		assert_eq!(settlement_factories.len(), 1);
-		assert!(settlement_factories.contains_key("eip7683"));
-	}
-
-	#[test]
-	fn test_discovery_factories_manual_creation() {
-		let mut discovery_factories = std::collections::HashMap::new();
-
-		discovery_factories.insert(
-			"onchain_eip7683".to_string(),
-			onchain_create_discovery
-				as fn(
-					&toml::Value,
-					&solver_types::NetworksConfig,
-				) -> Result<
-					Box<dyn solver_discovery::DiscoveryInterface>,
-					solver_discovery::DiscoveryError,
-				>,
-		);
-
-		discovery_factories.insert(
-			"offchain_eip7683".to_string(),
-			offchain_create_discovery
-				as fn(
-					&toml::Value,
-					&solver_types::NetworksConfig,
-				) -> Result<
-					Box<dyn solver_discovery::DiscoveryInterface>,
-					solver_discovery::DiscoveryError,
-				>,
-		);
-
-		assert_eq!(discovery_factories.len(), 2);
-		assert!(discovery_factories.contains_key("onchain_eip7683"));
-		assert!(discovery_factories.contains_key("offchain_eip7683"));
-	}
-
-	#[test]
-	fn test_order_factories_manual_creation() {
-		let mut order_factories = std::collections::HashMap::new();
-
-		order_factories.insert(
-			"eip7683".to_string(),
-			create_order_impl
-				as fn(
-					&toml::Value,
-					&solver_types::NetworksConfig,
-				)
-					-> Result<Box<dyn solver_order::OrderInterface>, solver_order::OrderError>,
-		);
-
-		assert_eq!(order_factories.len(), 1);
-		assert!(order_factories.contains_key("eip7683"));
-	}
-
-	#[tokio::test]
-	async fn test_build_solver_with_file_config() {
-		let temp_dir = tempdir().expect("Failed to create temp dir");
-		let config_path = temp_dir.path().join("test_config.toml");
-
-		// Create a test config file that won't try to connect to networks
-		let config_content = r#"
-[solver]
-id = "test-file-solver"
-monitoring_timeout_minutes = 2
-
-[networks.31337]
-rpc_url = "http://localhost:8545"
-input_settler_address = "0x9fE46736679d2D9a65F0992F2272dE9f3c7fa6e0"
-output_settler_address = "0xCf7Ed3AccA5a467e9e704C703E8D87F634fB0Fc9"
-[[networks.31337.tokens]]
-address = "0x5FbDB2315678afecb367f032d93F642f64180aa3"
-symbol = "TOKA"
-decimals = 18
-
-[networks.31338]
-rpc_url = "http://localhost:8546"
-input_settler_address = "0x9fE46736679d2D9a65F0992F2272dE9f3c7fa6e0"
-output_settler_address = "0xCf7Ed3AccA5a467e9e704C703E8D87F634fB0Fc9"
-[[networks.31338.tokens]]
-address = "0x5FbDB2315678afecb367f032d93F642f64180aa3"
-symbol = "TOKA"
-decimals = 18
-
-[storage]
-primary = "memory"
-cleanup_interval_seconds = 120
-
-[storage.implementations.memory]
-
-[account]
-provider = "local"
-[account.config]
-private_key = "0xac0974bec39a17e36ba4a6b4d238ff944bacb478cbed5efcae784d7bf4f2ff80"
-
-[delivery]
-min_confirmations = 1
-[delivery.providers.test]
-
-[discovery]
-[discovery.sources.test]
-
-[order]
-[order.implementations.test]
-[order.execution_strategy]
-strategy_type = "simple"
-[order.execution_strategy.config]
-
-[settlement]
-[settlement.implementations.test]
-"#;
-
-		std::fs::write(&config_path, config_content).expect("Failed to write config");
-
-		let config =
-			Config::from_file(config_path.to_str().unwrap()).expect("Failed to load config");
-
-		// Test only config loading, not actual solver building since that requires network connections
-		assert_eq!(config.solver.id, "test-file-solver");
-		assert_eq!(config.solver.monitoring_timeout_minutes, 2);
-		assert!(!config.networks.is_empty());
-		assert!(!config.delivery.providers.is_empty());
-	}
-
-	// Test for ensuring SolverFactories struct is properly constructed
-	#[test]
-	fn test_solver_factories_construction() {
-		let storage_factories = create_factory_map!(
-			solver_storage::StorageInterface,
-			solver_storage::StorageError,
-			"memory" => create_memory_storage,
-		);
-
-		let delivery_factories = create_factory_map!(
-			solver_delivery::DeliveryInterface,
-			solver_delivery::DeliveryError,
-			delivery,
-			"origin" => create_http_delivery,
-		);
-
-		let settlement_factories = create_factory_map!(
-			solver_settlement::SettlementInterface,
-			solver_settlement::SettlementError,
-			networks,
-			"eip7683" => create_settlement,
-		);
-
-		let mut discovery_factories = std::collections::HashMap::new();
-		discovery_factories.insert(
-			"onchain_eip7683".to_string(),
-			onchain_create_discovery
-				as fn(
-					&toml::Value,
-					&solver_types::NetworksConfig,
-				) -> Result<
-					Box<dyn solver_discovery::DiscoveryInterface>,
-					solver_discovery::DiscoveryError,
-				>,
-		);
-
-		let mut order_factories = std::collections::HashMap::new();
-		order_factories.insert(
-			"eip7683".to_string(),
-			create_order_impl
-				as fn(
-					&toml::Value,
-					&solver_types::NetworksConfig,
-				)
-					-> Result<Box<dyn solver_order::OrderInterface>, solver_order::OrderError>,
-		);
-
-		let factories = SolverFactories {
-			storage_factories,
-			account_factory: create_account,
-			delivery_factories,
-			discovery_factories,
-			order_factories,
-			settlement_factories,
-			strategy_factory: create_strategy,
-		};
-
-		// Verify all factories are properly set
-		assert!(!factories.storage_factories.is_empty());
-		assert!(!factories.delivery_factories.is_empty());
-		assert!(!factories.discovery_factories.is_empty());
-		assert!(!factories.order_factories.is_empty());
-		assert!(!factories.settlement_factories.is_empty());
-	}
-=======
->>>>>>> c95eb8e2
 }