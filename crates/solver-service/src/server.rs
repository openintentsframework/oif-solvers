--- conflicted
+++ resolved
@@ -189,41 +189,6 @@
 	{
 		Ok(response) => {
 			let status = response.status();
-<<<<<<< HEAD
-			let status_u16 = status.as_u16();
-			let bytes_result = response.bytes().await;
-			match bytes_result {
-				Ok(bytes) => {
-					// Try JSON first; if it fails, log and pass through raw text
-					match serde_json::from_slice::<Value>(&bytes) {
-						Ok(body) => {
-							let axum_status = StatusCode::from_u16(status_u16)
-								.unwrap_or(StatusCode::INTERNAL_SERVER_ERROR);
-							(axum_status, Json(body)).into_response()
-						}
-						Err(err) => {
-							let text_preview = String::from_utf8_lossy(&bytes);
-							tracing::warn!(
-								status = status_u16,
-								error = %err,
-								body = %text_preview,
-								"Failed to parse response from discovery API"
-							);
-							(
-								StatusCode::from_u16(status_u16).unwrap_or(StatusCode::BAD_GATEWAY),
-								Json(serde_json::json!({
-									"error": "Invalid response from discovery service",
-									"upstream_status": status_u16,
-									"upstream_body": text_preview
-								})),
-							)
-								.into_response()
-						}
-					}
-				}
-				Err(err) => {
-					tracing::warn!(error = %err, "Failed to read response body from discovery API");
-=======
 			match response.json::<Value>().await {
 				Ok(body) => {
 					// Convert reqwest status to axum status
@@ -233,7 +198,6 @@
 				},
 				Err(e) => {
 					tracing::warn!("Failed to parse response from discovery API: {}", e);
->>>>>>> ee3bd2df
 					(
 						StatusCode::BAD_GATEWAY,
 						Json(serde_json::json!({
